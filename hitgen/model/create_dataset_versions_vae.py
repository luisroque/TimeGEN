--- conflicted
+++ resolved
@@ -8,11 +8,7 @@
 import optuna
 from tensorflow import keras
 import tensorflow as tf
-from tensorflow import data as tfdata
 from keras.callbacks import EarlyStopping, ModelCheckpoint, ReduceLROnPlateau
-from tensorflow import (
-    float32,
-)
 from hitgen.model.models import (
     CVAE,
     TemporalizeGenerator,
@@ -56,21 +52,8 @@
         freq: str,
         batch_size: int = 8,
         shuffle: bool = False,
-<<<<<<< HEAD
-        input_dir: str = "./assets/",
-        transf_data: str = "whole",
-        top: int = None,
-        weekly_m5: bool = True,
-        test_size: int = None,
-        num_base_series_time_points: int = 100,
-        num_variants: int = 20,
         noise_scale: float = 0.1,
         amplitude: float = 1.0,
-        stride_temporalize: int = 2,
-=======
-        noise_scale: float = 0.1,
-        amplitude: float = 1.0,
->>>>>>> 4fc0fc58
         bi_rnn: bool = False,
         forecasting: bool = True,
         conv1d_blocks_backcast=2,
@@ -79,10 +62,6 @@
         conv1d_blocks_forecast=2,
         filters_forecast=64,
         kernel_size_forecast=3,
-<<<<<<< HEAD
-        annealing: bool = False,
-=======
->>>>>>> 4fc0fc58
         kl_weight_init: float = 0.1,
         noise_scale_init: float = 0.1,
         n_blocks_encoder: int = 3,
@@ -96,14 +75,6 @@
         self.dataset_name = dataset_name
         self.dataset_group = dataset_group
         self.freq = freq
-<<<<<<< HEAD
-        self.top = top
-        self.test_size = test_size
-        self.weekly_m5 = weekly_m5
-        self.num_base_series_time_points = num_base_series_time_points
-        self.num_variants = num_variants
-=======
->>>>>>> 4fc0fc58
         self.noise_scale = noise_scale
         self.amplitude = amplitude
         self.batch_size = batch_size
@@ -177,16 +148,6 @@
 
         return data_long
 
-<<<<<<< HEAD
-    def _create_directories(self):
-        """
-        Create dynamically the directories to store the data if they don't exist
-        """
-        # Create directory to store transformed datasets if does not exist
-        Path(f"{self.input_dir}data").mkdir(parents=True, exist_ok=True)
-
-=======
->>>>>>> 4fc0fc58
     def _load_or_create_split(
         self,
         train_test_split: float,
@@ -507,7 +468,6 @@
         self,
         window_size: int,
         epochs: int = 750,
-        window_size: int = 6,
         patience: int = 30,
         latent_dim: int = 32,
         learning_rate: float = 0.001,
@@ -526,10 +486,6 @@
             original_mask,
             original_features,
             window_size=window_size,
-<<<<<<< HEAD
-            stride=self.stride_temporalize,
-=======
->>>>>>> 4fc0fc58
             batch_size=self.batch_size,
             shuffle=self.shuffle,
         )
@@ -775,17 +731,6 @@
         """
         # try:
         latent_dim = trial.suggest_int("latent_dim", 8, 300, step=8)
-<<<<<<< HEAD
-        window_size = trial.suggest_int("window_size", 4, 8, step=1)
-        # if self.freq == "M" or self.freq == "MS":
-        #     window_size = trial.suggest_int("window_size", 6, 24, step=3)
-        # elif self.freq == "Q" or self.freq == "QS":
-        #     window_size = trial.suggest_int("window_size", 4, 12, step=2)
-        # elif self.freq == "Y" or self.freq == "YS":
-        #     window_size = trial.suggest_int("window_size", 2, 6, step=1)
-        # else:
-        #     window_size = trial.suggest_int("window_size", 4, 24, step=1)
-=======
         if self.freq == "M" or self.freq == "MS":
             window_size = trial.suggest_int("window_size", 3, 24, step=3)
         elif self.freq == "Q" or self.freq == "QS":
@@ -794,7 +739,6 @@
             window_size = trial.suggest_int("window_size", 2, 6, step=1)
         else:
             window_size = trial.suggest_int("window_size", 4, 24, step=1)
->>>>>>> 4fc0fc58
         patience = trial.suggest_int("patience", 20, 40, step=5)
         kl_weight = trial.suggest_float("kl_weight", 0.05, 0.5)
         n_blocks_encoder = trial.suggest_int("n_blocks_encoder", 1, 5)
@@ -839,10 +783,6 @@
             train_mask,
             train_dyn_features,
             window_size=window_size,
-<<<<<<< HEAD
-            stride=self.stride_temporalize,
-=======
->>>>>>> 4fc0fc58
             batch_size=batch_size,
             shuffle=shuffle,
         )
@@ -920,7 +860,6 @@
             raise optuna.exceptions.TrialPruned()
 
         self.update_best_scores(
-<<<<<<< HEAD
             original_data=original_data_train_no_transf_long,
             synthetic_data=synthetic_data_long_no_transf,
             score=score,
@@ -948,35 +887,6 @@
             kernel_size_forecast=kernel_size_forecast,
             noise_scale_init=noise_scale_init,
             loss=loss,
-=======
-            original_data_train_no_transf_long,
-            synthetic_data_long_no_transf,
-            score,
-            latent_dim,
-            window_size,
-            patience,
-            kl_weight,
-            n_blocks_encoder,
-            n_blocks_decoder,
-            n_hidden,
-            n_layers,
-            kernel_size,
-            pooling_mode,
-            batch_size,
-            epochs,
-            learning_rate,
-            bi_rnn,
-            shuffle,
-            forecasting,
-            conv1d_blocks_backcast,
-            filters_backcast,
-            kernel_size_backcast,
-            conv1d_blocks_forecast,
-            filters_forecast,
-            kernel_size_forecast,
-            noise_scale_init,
-            loss,
->>>>>>> 4fc0fc58
         )
 
         # clean GPU memory between trials
